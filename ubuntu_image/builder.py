"""Flow for building a disk image."""


import os
import shutil
import logging

from contextlib import ExitStack, contextmanager
from math import ceil
from operator import attrgetter
from tempfile import TemporaryDirectory
from ubuntu_image.helpers import MiB, run, snap
from ubuntu_image.image import Image, MBRImage
from ubuntu_image.parser import BootLoader, FileSystemType,\
                                VolumeSchema, parse as parse_yaml
from ubuntu_image.state import State


SPACE = ' '
_logger = logging.getLogger('ubuntu-image')


@contextmanager
def mount(img):
    with ExitStack() as resources:                  # pragma: notravis
        tmpdir = resources.enter_context(TemporaryDirectory())
        mountpoint = os.path.join(tmpdir, 'root-mount')
        os.makedirs(mountpoint)
        run('sudo mount -oloop {} {}'.format(img, mountpoint))
        resources.callback(run, 'sudo umount {}'.format(mountpoint))
        yield mountpoint


def _mkfs_ext4(img_file, contents_dir, label='writable'):
    """Encapsulate the `mkfs.ext4` invocation.

    As of e2fsprogs 1.43.1, mkfs.ext4 supports a -d option which allows
    you to populate the ext4 partition at creation time, with the
    contents of an existing directory.  Unfortunately, we're targeting
    Ubuntu 16.04, which has e2fsprogs 1.42.X without the -d flag.  In
    that case, we have to sudo loop mount the ext4 file system and
    populate it that way.  Which sucks because sudo.
    """
    cmd = 'mkfs.ext4 -L {} -O -metadata_csum {} -d {}'.format(
        label, img_file, contents_dir)
    proc = run(cmd, check=False)
    if proc.returncode == 0:                           # pragma: notravis
        # We have a new enough e2fsprogs, so we're done.
        return
    run('mkfs.ext4 -L {} {}'.format(label, img_file))  # pragma: notravis
    with mount(img_file) as mountpoint:                # pragma: notravis
        # fixme: everything is terrible.
        run('sudo cp -dR --preserve=mode,timestamps {}/* {}'.format(
            contents_dir, mountpoint), shell=True)


class ModelAssertionBuilder(State):
    def __init__(self, args):
        super().__init__()
        # The working directory will contain several bits as we stitch
        # everything together.  It will contain the final disk image file
        # (unless output is given).  It will contain an unpack/ directory
        # which is where `snap prepare-image` will put its contents.  It will
        # contain a system-data/ directory which containing everything needed
        # for the final root file system (e.g. an empty boot/ mount point, the
        # snap/ directory and a var/ hierarchy containing snaps and
        # sideinfos), and it will contain a boot/ directory with the grub
        # files.
        self.workdir = (
            self.resources.enter_context(TemporaryDirectory())
            if args.workdir is None
            else args.workdir)
        # Where the disk.img file ends up.
        self.output = (
            os.path.join(self.workdir, 'disk.img')
            if args.output is None
            else args.output)
        # Information passed between states.
        self.rootfs = None
        self.rootfs_size = 0
        self.bootfs = None
        self.bootfs_sizes = None
        self.images = None
        self.boot_images = None
        self.root_img = None
        self.disk_img = None
        self.gadget = None
        self.args = args
        self.unpackdir = None
<<<<<<< HEAD
        self.cloud_init = (
            None
            if args.cloud_init is None
            else args.cloud_init)
=======
        self.cloud_init = args.cloud_init
>>>>>>> c543cd38
        self._next.append(self.make_temporary_directories)

    def __getstate__(self):
        state = super().__getstate__()
        state.update(
            args=self.args,
            boot_images=self.boot_images,
            bootfs=self.bootfs,
            bootfs_sizes=self.bootfs_sizes,
            disk_img=self.disk_img,
            gadget=self.gadget,
            images=self.images,
            output=self.output,
            root_img=self.root_img,
            rootfs=self.rootfs,
            rootfs_size=self.rootfs_size,
            unpackdir=self.unpackdir,
            cloud_init=self.cloud_init,
            )
        return state

    def __setstate__(self, state):
        super().__setstate__(state)
        self.args = state['args']
        self.boot_images = state['boot_images']
        self.bootfs = state['bootfs']
        self.bootfs_sizes = state['bootfs_sizes']
        self.disk_img = state['disk_img']
        self.gadget = state['gadget']
        self.images = state['images']
        self.output = state['output']
        self.root_img = state['root_img']
        self.rootfs = state['rootfs']
        self.rootfs_size = state['rootfs_size']
        self.unpackdir = state['unpackdir']
        self.cloud_init = state['cloud_init']

    def make_temporary_directories(self):
        self.rootfs = os.path.join(self.workdir, 'root')
        self.unpackdir = os.path.join(self.workdir, 'unpack')
        os.makedirs(self.rootfs)
        # Despite the documentation, `snap prepare-image` doesn't create the
        # gadget/ directory.
        os.makedirs(os.path.join(self.unpackdir, 'gadget'))
        self._next.append(self.prepare_image)

    def prepare_image(self):
        # Run `snap prepare-image` on the model.assertion.  sudo is currently
        # required in all cases, but eventually, it won't be necessary at
        # least for UEFI support.
        snap(self.args.model_assertion, self.unpackdir, self.args.channel, self.args.extra_snaps)
        self._next.append(self.load_gadget_yaml)

    def load_gadget_yaml(self):
        yaml_file = os.path.join(
            self.unpackdir, 'gadget', 'meta', 'gadget.yaml')
        with open(yaml_file, 'r', encoding='utf-8') as fp:
            self.gadget = parse_yaml(fp)
        self._next.append(self.populate_rootfs_contents)

    def populate_rootfs_contents(self):
        src = os.path.join(self.unpackdir, 'image')
        dst = os.path.join(self.rootfs, 'system-data')
        shutil.move(os.path.join(src, 'var'), os.path.join(dst, 'var'))
        seed_dir = os.path.join(dst, 'var', 'lib', 'cloud', 'seed')
        cloud_dir = os.path.join(seed_dir, 'nocloud-net')
<<<<<<< HEAD
        os.makedirs(cloud_dir)
        metadata_file = os.path.join(cloud_dir, 'meta-data')
        with open(metadata_file, 'w', encoding='utf-8') as f:
            print("instance-id: nocloud-static", file=f)
=======
        os.makedirs(cloud_dir, exist_ok=True)
        metadata_file = os.path.join(cloud_dir, 'meta-data')
        with open(metadata_file, 'w', encoding='utf-8') as fp:
            print('instance-id: nocloud-static', file=fp)
>>>>>>> c543cd38
        if self.cloud_init is not None:
            userdata_file = os.path.join(cloud_dir, 'user-data')
            shutil.copy(self.cloud_init, userdata_file)
        # This is just a mount point.
        os.makedirs(os.path.join(dst, 'boot'))
        self._next.append(self.calculate_rootfs_size)

    def _calculate_dirsize(self, path):
        total = 0
        for dirpath, dirnames, filenames in os.walk(path):
            for filename in filenames:              # pragma: notravis
                total += os.path.getsize(os.path.join(dirpath, filename))
        # Fudge factor for incidentals.
        total *= 1.5
        return total

    def calculate_rootfs_size(self):
        # Calculate the size of the root file system.  Basically, I'm trying
        # to reproduce du(1) close enough without having to call out to it and
        # parse its output.
        self.rootfs_size = self._calculate_dirsize(self.rootfs)
        self._next.append(self.pre_populate_bootfs_contents)

    def pre_populate_bootfs_contents(self):
        volumes = self.gadget.volumes.values()
        assert len(volumes) == 1, 'For now, only one volume is allowed'
        volume = list(volumes)[0]
        for partnum, part in enumerate(volume.structures):
            target_dir = os.path.join(self.workdir, 'part{}'.format(partnum))
            os.makedirs(target_dir, exist_ok=True)
        self._next.append(self.populate_bootfs_contents)

    def populate_bootfs_contents(self):             # pragma: notravis
        # The unpack directory has a boot/ directory inside it.  The contents
        # of this directory (but not the parent <unpack>/boot directory
        # itself) needs to be moved to the bootfs directory.

        volume = list(self.gadget.volumes.values())[0]
        # At least one structure is required.
        for partnum, part in enumerate(volume.structures):
            target_dir = os.path.join(self.workdir, 'part{}'.format(partnum))
            # XXX: Use fs label for the moment, until we get a proper way to
            # identify the boot partition.
            if part.filesystem_label == 'system-boot':
                self.bootfs = target_dir
                if volume.bootloader is BootLoader.uboot:
                    boot = os.path.join(self.unpackdir, 'image', 'boot',
                                        'uboot')
                    ubuntu = target_dir
                elif volume.bootloader is BootLoader.grub:
                    boot = os.path.join(self.unpackdir, 'image', 'boot',
                                        'grub')
                    # XXX: Bad special-casing.  `snap prepare-image` currently
                    # installs to /boot/grub, but we need to map this to
                    # /EFI/ubuntu.  This is because we are using a SecureBoot
                    # signed bootloader image which has this path embedded, so
                    # we need to install our files to there.
                    ubuntu = os.path.join(target_dir, 'EFI', 'ubuntu')
                else:
                    raise ValueError("unsupported bootloader value {}"
                                     .format(volume.bootloader))
                os.makedirs(ubuntu, exist_ok=True)
                for filename in os.listdir(boot):
                    src = os.path.join(boot, filename)
                    dst = os.path.join(ubuntu, filename)
                    shutil.move(src, dst)
            if part.filesystem is not FileSystemType.none:
                for file in part.content:
                    src = os.path.join(self.unpackdir, 'gadget', file.source)
                    dst = os.path.join(target_dir, file.target)
                    if not file.source.endswith('/'):
                        # XXX: If this is a directory instead of a file, give
                        # a useful error message instead of stacktracing.
                        os.makedirs(os.path.dirname(dst), exist_ok=True)
                        shutil.copy(src, dst)
                    else:
                        # XXX: If this is a file instead of a directory, give
                        # a useful error message instead of stacktracing.

                        # The target of a recursive directory copy is the
                        # target directory name, with or without a trailing
                        # slash necessary at least to handle the case of
                        # recursive copy into the root directory), so make
                        # sure here that it exists.
                        os.makedirs(dst, exist_ok=True)
                        target = file.target.rstrip('/')
                        for filename in os.listdir(src):
                            sub_src = os.path.join(src, filename)
                            dst = os.path.join(target_dir, target,
                                               filename)
                            if sub_src is dir:
                                shutil.copytree(sub_src, dst, symlinks=True,
                                                ignore_dangling_symlinks=True)
                            else:
                                shutil.copy(sub_src, dst)

        self._next.append(self.calculate_bootfs_size)

    def calculate_bootfs_size(self):
        volumes = self.gadget.volumes.values()
        assert len(volumes) == 1, 'For now, only one volume is allowed'
        volume = list(volumes)[0]
        self.bootfs_sizes = {}
        # At least one structure is required.
        for i, part in enumerate(volume.structures):
            partnum = 'part{}'.format(i)
            target_dir = os.path.join(self.workdir, partnum)
            if part.filesystem is FileSystemType.none:
                continue                            # pragma: nocover
            self.bootfs_sizes[partnum] = self._calculate_dirsize(target_dir)
        self._next.append(self.prepare_filesystems)

    def prepare_filesystems(self):
        self.images = os.path.join(self.workdir, '.images')
        os.makedirs(self.images)
        # The image for the boot partition.
        self.boot_images = []
        volumes = self.gadget.volumes.values()
        assert len(volumes) == 1, 'For now, only one volume is allowed'
        volume = list(volumes)[0]
        for partnum, part in enumerate(volume.structures):
            part_img = os.path.join(self.images, 'part{}.img'.format(partnum))
            self.boot_images.append(part_img)
            run('dd if=/dev/zero of={} count=0 bs={} seek=1'.format(
                part_img, part.size))
            if part.filesystem is FileSystemType.vfat:   # pragma: nobranch
                run('mkfs.vfat {}'.format(part_img))
            # XXX: Does not handle the case of partitions at the end of the
            # image.
            next_avail = part.offset + part.size
        # The image for the root partition.
        #
        # XXX: Hard-codes 4GB image size.   Hard-codes last sector for backup
        # GPT.
        avail_space = (4000000000 - next_avail - 4 * 1024) // MiB(1)
        if self.rootfs_size / MiB(1) > avail_space:   # pragma: nocover
            raise AssertionError('No room for root filesystem data')
        self.rootfs_size = avail_space
        self.root_img = os.path.join(self.images, 'root.img')
        # create empty file with holes
        with open(self.root_img,  "w"):
            pass
        os.truncate(self.root_img, avail_space * MiB(1))
        # We defer creating the root file system image because we have to
        # populate it at the same time.  See mkfs.ext4(8) for details.
        self._next.append(self.populate_filesystems)

    def populate_filesystems(self):
        volumes = self.gadget.volumes.values()
        assert len(volumes) == 1, 'For now, only one volume is allowed'
        volume = list(volumes)[0]
        for partnum, part in enumerate(volume.structures):
            part_img = self.boot_images[partnum]
            part_dir = os.path.join(self.workdir, 'part{}'.format(partnum))
            if part.filesystem is FileSystemType.none:   # pragma: nocover
                image = Image(part_img, part.size)
                offset = 0
                for file in part.content:
                    src = os.path.join(self.unpackdir, 'gadget', file.image)
                    file_size = os.path.getsize(src)
                    if file.size is not None and file.size < file_size:
                        raise AssertionError('Size {} < size of {}'
                                             .format(file.size, file.image))
                    if file.size is not None:
                        file_size = file.size
                    # XXX: We need to check for overlapping images.
                    if file.offset is not None:
                        offset = file.offset
                    # XXX: We must check offset+size vs. the target image.
                    image.copy_blob(src, bs=1, seek=offset, conv='notrunc')
                    offset += file_size

            elif part.filesystem is FileSystemType.vfat:    # pragma: nobranch
                sourcefiles = SPACE.join(
                    os.path.join(part_dir, filename)
                    for filename in os.listdir(part_dir)
                    )
                run('mcopy -s -i {} {} ::'.format(part_img, sourcefiles),
                    env=dict(MTOOLS_SKIP_CHECK='1', PATH=os.environ["PATH"]))
            elif part.filesystem is FileSystemType.ext4:   # pragma: nocover
                _mkfs_ext4(self.part_img, part_dir, part.filesystem_label)
        # The root partition needs to be ext4, which may or may not be
        # populated at creation time, depending on the version of e2fsprogs.
        _mkfs_ext4(self.root_img, self.rootfs)
        self._next.append(self.make_disk)

    def make_disk(self):
        self.disk_img = os.path.join(self.images, 'disk.img')
        part_id = 1
        # Walk through all partitions and write them to the disk image at the
        # lowest permissible offset.  We should not have any overlapping
        # partitions, the parser should have already rejected such as invalid.
        #
        # XXX: The parser should sort these partitions for us in disk order as
        # part of checking for overlaps, so we should not need to sort them
        # here.
        volumes = self.gadget.volumes.values()
        assert len(volumes) == 1, 'For now, only one volume is allowed'
        volume = list(volumes)[0]
        # XXX: This ought to be a single constructor that figures out the
        # class for us when we pass in the schema.
        if volume.schema == VolumeSchema.mbr:
            image = MBRImage(self.disk_img, 4000000000)
        else:
            image = Image(self.disk_img, 4000000000)

        structures = sorted(volume.structures, key=attrgetter('offset'))
        offset_writes = []
        part_offsets = {}
        for i, part in enumerate(structures):
            if part.name:                           # pragma: nocover
                part_offsets[part.name] = part.offset
            if part.offset_write:                   # pragma: nocover
                offset_writes.append((part.offset, part.offset_write))
            image.copy_blob(self.boot_images[i],
                            bs='1M', seek=part.offset // MiB(1),
                            count=ceil(part.size / MiB(1)),
                            conv='notrunc')
            if part.type == 'mbr':
                continue                            # pragma: nocover
            # sgdisk takes either a sector or a KiB/MiB argument; assume
            # that the offset and size are always multiples of 1MiB.
            partdef = '{}M:+{}M'.format(
                part.offset // MiB(1), part.size // MiB(1))
            part_args = {}
            part_args['new'] = partdef
            part_args['typecode'] = part.type
            # XXX: special-casing.
            if (volume.schema == VolumeSchema.mbr and
               part.filesystem_label == 'system-boot'):
                part_args['activate'] = True
            if part.name is not None:               # pragma: nobranch
                part_args['change_name'] = part.name
            image.partition(part_id, **part_args)
            part_id += 1
            next_offset = (part.offset + part.size) // MiB(1)
        # Create main snappy writable partition
        image.partition(part_id,
                        new='{}M:+{}M'.format(next_offset, self.rootfs_size),
                        typecode=('83',
                                  '0FC63DAF-8483-4772-8E79-3D69D8477DE4'))
        if volume.schema == VolumeSchema.gpt:
            image.partition(part_id, change_name='writable')
        image.copy_blob(self.root_img,
                        bs='1M', seek=next_offset, count=self.rootfs_size,
                        conv='notrunc')
        for value, dest in offset_writes:           # pragma: nobranch
            # decipher non-numeric offset_write values
            if isinstance(dest, tuple):             # pragma: nocover
                dest = part_offsets[dest[0]] + dest[1]
            # XXX: Hard-coding of 512-byte sectors.
            image.write_value_at_offset(value // 512, dest)
        self._next.append(self.finish)

    def finish(self):
        # Move the completed disk image to destination location, since the
        # temporary scratch directory is about to get removed.
        shutil.move(self.disk_img, self.output)
        self._next.append(self.close)<|MERGE_RESOLUTION|>--- conflicted
+++ resolved
@@ -87,14 +87,7 @@
         self.gadget = None
         self.args = args
         self.unpackdir = None
-<<<<<<< HEAD
-        self.cloud_init = (
-            None
-            if args.cloud_init is None
-            else args.cloud_init)
-=======
         self.cloud_init = args.cloud_init
->>>>>>> c543cd38
         self._next.append(self.make_temporary_directories)
 
     def __getstate__(self):
@@ -161,17 +154,10 @@
         shutil.move(os.path.join(src, 'var'), os.path.join(dst, 'var'))
         seed_dir = os.path.join(dst, 'var', 'lib', 'cloud', 'seed')
         cloud_dir = os.path.join(seed_dir, 'nocloud-net')
-<<<<<<< HEAD
-        os.makedirs(cloud_dir)
-        metadata_file = os.path.join(cloud_dir, 'meta-data')
-        with open(metadata_file, 'w', encoding='utf-8') as f:
-            print("instance-id: nocloud-static", file=f)
-=======
         os.makedirs(cloud_dir, exist_ok=True)
         metadata_file = os.path.join(cloud_dir, 'meta-data')
         with open(metadata_file, 'w', encoding='utf-8') as fp:
             print('instance-id: nocloud-static', file=fp)
->>>>>>> c543cd38
         if self.cloud_init is not None:
             userdata_file = os.path.join(cloud_dir, 'user-data')
             shutil.copy(self.cloud_init, userdata_file)
